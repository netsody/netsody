--- conflicted
+++ resolved
@@ -1,7 +1,7 @@
 use crate::crypto::{ED25519_PUBLICKEYBYTES, ED25519_SECRETKEYBYTES};
 use crate::identity::{Identity, PubKey};
 use crate::node;
-use crate::node::{MessageSink, Node, NodeOpts, NodeOptsBuilder, NodeOptsBuilderError, MIN_POW_DIFFICULTY_DEFAULT};
+use crate::node::{MessageSink, Node, NodeOpts, NodeOptsBuilder, NodeOptsBuilderError};
 use crate::peer;
 use crate::peer::PeersList;
 use crate::peer::SuperPeerUrl;
@@ -199,38 +199,16 @@
 /// The caller must ensure that all buffers are non-null and properly sized.
 ///
 /// # Arguments
-<<<<<<< HEAD
-/// * `sk_buf` - Pointer to a buffer of at least 64 bytes for the secret key
-/// * `pk_buf` - Pointer to a buffer of at least 32 bytes for the public key
-/// * `pow_buf` - Pointer to a buffer of at least 4 bytes for the proof of work
-=======
 /// * `sk_buf`   - Pointer to a buffer of at least 64 bytes for the secret key
 /// * `pk_buf`   - Pointer to a buffer of at least 32 bytes for the public key
 /// * `pow_buf`  - Pointer to a buffer of at least 4 bytes for the proof of work
 /// * `pow_diff` - The proof of work difficulty
->>>>>>> 4042a743
 ///
 /// # Returns
 /// * `0` on success
 /// * `1` if any buffer pointer is null
 /// * `2` if identity generation fails
 #[unsafe(no_mangle)]
-<<<<<<< HEAD
-pub extern "C" fn generate_identity(
-    sk_buf: *mut u8,
-    pk_buf: *mut u8,
-    pow_buf: *mut u8,
-) -> i32 {
-    // Validate input pointers
-    if sk_buf.is_null() || pk_buf.is_null() || pow_buf.is_null() {
-        return 1;
-    }
-
-    // Attempt to generate identity
-    let identity = match Identity::generate(MIN_POW_DIFFICULTY_DEFAULT) {
-        Ok(id) => id,
-        Err(_) => return 2,
-=======
 pub extern "C" fn drasyl_generate_identity(
     sk_buf: *mut u8,
     pk_buf: *mut u8,
@@ -246,7 +224,6 @@
     let identity = match Identity::generate(pow_diff) {
         Ok(id) => id,
         Err(_) => return ERR_IDENTITY_GENERATION,
->>>>>>> 4042a743
     };
 
     // Borrow inner byte arrays using known fixed-size types
