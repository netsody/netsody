--- conflicted
+++ resolved
@@ -5,12 +5,8 @@
 mod firewall;
 mod housekeeping;
 mod inner;
-<<<<<<< HEAD
+mod netif;
 #[cfg(any(target_os = "ios", target_os = "tvos", target_os = "android"))]
-=======
-mod netif;
-#[cfg(any(target_os = "ios", target_os = "android"))]
->>>>>>> e1730f8e
 mod network_listener;
 mod node;
 mod router;
@@ -46,15 +42,6 @@
         // bind node
         let (node, recv_buf_rx) = AgentInner::bind_node(&config).await?;
 
-<<<<<<< HEAD
-        // create tun device
-        #[cfg(any(target_os = "ios", target_os = "tvos", target_os = "android"))]
-        let tun_device = platform_dependent.tun_device.clone();
-        #[cfg(not(any(target_os = "ios", target_os = "tvos", target_os = "android")))]
-        let tun_device = AgentInner::create_tun_device(&config)?;
-
-=======
->>>>>>> e1730f8e
         // options
         let channel_cap = util::get_env("CHANNEL_CAP", 512);
 
