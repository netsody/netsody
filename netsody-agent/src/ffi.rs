use crate::agent::{Agent, AgentConfig, Error, PlatformDependent};
use crate::network::Network;
use crate::version_info::VersionInfo;
use std::ffi::{CStr, CString, c_char, c_void};
use std::os::raw::c_int;
use std::str::FromStr;
use std::sync::{Arc, OnceLock};
use std::collections::HashMap;
use tokio::runtime::Runtime;
use tracing::{Level, trace, warn};
use tracing_subscriber::FmtSubscriber;
use tun_rs::AsyncDevice as TunDevice;
use url::Url;
use p2p::identity::{Identity, Pow, SecKey};
use p2p::node::PubKey;

// -1..-100
const ERR_UTF8: c_int = -1;
const ERR_IO: c_int = -2;
const ERR_INVALID_URL: c_int = -3;
const ERR_NETWORK_NOT_FOUND: c_int = -4;
const ERR_NETWORK_ALREADY_EXISTS: c_int = -5;
const ERR_NETWORK_ALREADY_ENABLED: c_int = -6;
const ERR_NETWORK_ALREADY_DISABLED: c_int = -7;

// -101..
impl From<Error> for c_int {
    fn from(value: Error) -> Self {
        match value {
            Error::HttpClientError(_) => -101,
            Error::HttpUriError(_) => -102,
            Error::HyperError(_) => -103,
            Error::Utf8Error(_) => -104,
            Error::IOError(_) => -105,
            Error::TomlError(_) => -106,
            Error::HttpError(_) => -107,
            Error::UrlError(_) => -108,
            Error::NetworkError(_) => -109,
            Error::IdentityError(_) => -110,
            Error::NodeError(_) => -111,
            Error::TomlSerError(_) => -112,
            Error::ConfigParseError { .. } => -113,
            Error::NetworkAlreadyExists { .. } => -114,
            Error::NetworkNotFound { .. } => -115,
            Error::UnsupportedTunCreationPlatform => -116,
        }
    }
}

static VERSION_CSTR: OnceLock<CString> = OnceLock::new();

#[unsafe(no_mangle)]
pub extern "C" fn netsody_agent_version() -> *const c_char {
    VERSION_CSTR
        .get_or_init(|| {
            let info = VersionInfo::new();
            CString::new(format!("{} ({})", info.version, info.full_commit()))
                .expect("no interior NULs")
        })
        .as_ptr()
}

#[unsafe(no_mangle)]
pub extern "C" fn netsody_agent_init_logging() -> c_int {
    // Default logging for other platforms
    use tracing_subscriber::layer::SubscriberExt;
    use tracing_oslog::OsLogger;

    let subscriber = tracing_subscriber::registry()
        .with(tracing_subscriber::filter::LevelFilter::TRACE)
        .with(OsLogger::new(env!("CARGO_PKG_NAME"), "default"));

    match tracing::subscriber::set_global_default(subscriber) {
        Ok(_) => 0,
        Err(_) => ERR_IO,
    }
}

//
// TUN Device
//
#[repr(C)]
pub struct TunDevicePtr(*mut c_void);

impl From<Arc<TunDevice>> for TunDevicePtr {
    fn from(tun_device: Arc<TunDevice>) -> Self {
        Self(Box::into_raw(Box::new(tun_device)) as *mut c_void)
    }
}

impl From<&mut TunDevicePtr> for &Arc<TunDevice> {
    fn from(tun_device: &mut TunDevicePtr) -> Self {
        unsafe { &*(tun_device.0 as *const Arc<TunDevice>) }
    }
}

impl Drop for TunDevicePtr {
    fn drop(&mut self) {
        unsafe {
            let tun_device = Box::from_raw(self.0 as *mut Arc<TunDevice>);
            drop(tun_device);
        }
    }
}

//
// Runtime
//
#[repr(C)]
pub struct RuntimePtr(*mut c_void);

impl From<Runtime> for RuntimePtr {
    fn from(runtime: Runtime) -> Self {
        Self(Box::into_raw(Box::new(runtime)) as *mut c_void)
    }
}

impl From<&mut RuntimePtr> for &Runtime {
    fn from(runtime: &mut RuntimePtr) -> Self {
        unsafe { &*(runtime.0 as *const Runtime) }
    }
}

impl Drop for RuntimePtr {
    fn drop(&mut self) {
        unsafe {
            let runtime = Box::from_raw(self.0 as *mut Runtime);
            drop(runtime);
        }
    }
}

#[allow(clippy::not_unsafe_ptr_arg_deref)]
#[unsafe(no_mangle)]
pub extern "C" fn netsody_agent_runtime(runtime: *mut *mut RuntimePtr) -> c_int {
    if runtime.is_null() {
        return ERR_IO;
    }

    unsafe {
        match Runtime::new() {
            Ok(rt) => {
                let runtime_ptr = RuntimePtr::from(rt);
                *runtime = Box::into_raw(Box::new(runtime_ptr));
                0
            }
            Err(_) => ERR_IO,
        }
    }
}

#[allow(clippy::not_unsafe_ptr_arg_deref)]
#[unsafe(no_mangle)]
pub extern "C" fn netsody_agent_runtime_free(runtime: *mut RuntimePtr) {
    if !runtime.is_null() {
        unsafe {
            let runtime_ptr = Box::from_raw(runtime);
            drop(runtime_ptr);
        }
    }
}

//
// AgentConfig
//
#[repr(C)]
pub struct NetworkInfo {
    pub url: *const c_char, // Owned C-String pointer (freed on drop)
    pub disabled: c_int,    // Disabled status (0 = enabled, 1 = disabled)
}

impl Drop for NetworkInfo {
    fn drop(&mut self) {
        if !self.url.is_null() {
            unsafe {
                trace!("Dropping NetworkInfo and freeing CString");
                let cstring = CString::from_raw(self.url as *mut c_char);
                drop(cstring);
            }
        }
    }
}

#[repr(C)]
pub struct AgentConfigPtr(*mut c_void);

impl From<AgentConfig> for AgentConfigPtr {
    fn from(config: AgentConfig) -> Self {
        Self(Box::into_raw(Box::new(config)) as *mut c_void)
    }
}

impl From<&mut AgentConfigPtr> for &AgentConfig {
    fn from(config: &mut AgentConfigPtr) -> Self {
        unsafe { &*(config.0 as *const AgentConfig) }
    }
}

impl Drop for AgentConfigPtr {
    fn drop(&mut self) {
        unsafe {
            let config = Box::from_raw(self.0 as *mut AgentConfig);
            drop(config);
        }
    }
}

#[allow(clippy::not_unsafe_ptr_arg_deref)]
#[unsafe(no_mangle)]
pub extern "C" fn netsody_agent_config_load_or_generate(
    path: *const c_char,
    config: *mut *mut AgentConfigPtr,
) -> c_int {
    if path.is_null() || config.is_null() {
        return ERR_IO;
    }

    unsafe {
        let path_str = match CStr::from_ptr(path).to_str() {
            Ok(s) => s,
            Err(_) => return ERR_UTF8,
        };

        let sk = SecKey::from_str(env!("DRASYL_SK")).unwrap();
        let pk = sk.extract_pk();
        let pow = Pow::from(env!("DRASYL_POW").parse::<i32>().unwrap());

        *config = Box::into_raw(Box::new(AgentConfig {
            id: Identity {
                sk,
                pk,
                pow,
            },
            networks: {
                let mut networks: HashMap<Url, Network> = Default::default();
                let network_url = env!("DRASYL_NETWORK_URL");
                let url = Url::parse(&network_url).unwrap();
                networks.insert(url, Network {
                    config_url: network_url.to_string(),
                    disabled: false,
                    name: None,
                    state: None,
                    tun_state: None,
                });
                networks
            },
            mtu: None,
            super_peers: None,
        }.into()));
        0
    }
}

#[unsafe(no_mangle)]
pub extern "C" fn netsody_agent_config_id_pk(
    config: &mut AgentConfigPtr,
    pk: *mut c_char,
) -> c_int {
    if pk.is_null() {
        return ERR_IO;
    }

    unsafe {
        // Extract the AgentConfig from the pointer
        let agent_config: &AgentConfig = config.into();

        // Convert the Public Key to 32 bytes
        let public_key_bytes: [u8; 32] = agent_config.id.pk.into();

        // Copy the 32 bytes to the provided buffer
        std::ptr::copy_nonoverlapping(public_key_bytes.as_ptr(), pk as *mut u8, 32);

        0
    }
}

#[allow(clippy::not_unsafe_ptr_arg_deref)]
#[unsafe(no_mangle)]
pub extern "C" fn netsody_agent_config_free(config: *mut AgentConfigPtr) {
    if !config.is_null() {
        unsafe {
            trace!("Freeing AgentConfigPtr");
            let config_ptr = Box::from_raw(config);
            drop(config_ptr);
        }
    }
}

#[allow(clippy::not_unsafe_ptr_arg_deref)]
#[unsafe(no_mangle)]
pub extern "C" fn netsody_agent_config_network_add(
    path: *const c_char,
    network_url: *const c_char,
) -> c_int {
    if path.is_null() || network_url.is_null() {
        return ERR_IO;
    }

    unsafe {
        let path_str = match CStr::from_ptr(path).to_str() {
            Ok(s) => s,
            Err(_) => return ERR_UTF8,
        };

        let network_url_str = match CStr::from_ptr(network_url).to_str() {
            Ok(s) => s,
            Err(_) => return ERR_UTF8,
        };

        // Load the current config
        let mut agent_config = match AgentConfig::load(path_str) {
            Ok(config) => config,
            Err(_) => return ERR_IO,
        };

        // Parse the network URL
        let url = match Url::parse(network_url_str) {
            Ok(u) => u,
            Err(_) => return ERR_INVALID_URL,
        };

        // Check if network already exists
        if agent_config.networks.contains_key(&url) {
            return ERR_NETWORK_ALREADY_EXISTS;
        }

        // Create new network
        let network = Network {
            config_url: network_url_str.to_string(),
            disabled: false,
            name: None,
            current_state: Default::default(),
            desired_state: Default::default(),
            status: Default::default(),
        };

        // Add network to config
        agent_config.networks.insert(url, network);

        // Save config to file
        if agent_config.save(path_str).is_err() {
            return ERR_IO;
        }

        0
    }
}

#[allow(clippy::not_unsafe_ptr_arg_deref)]
#[unsafe(no_mangle)]
pub extern "C" fn netsody_agent_config_network_remove(
    path: *const c_char,
    network_url: *const c_char,
) -> c_int {
    if path.is_null() || network_url.is_null() {
        return ERR_IO;
    }

    unsafe {
        let path_str = match CStr::from_ptr(path).to_str() {
            Ok(s) => s,
            Err(_) => return ERR_UTF8,
        };

        let network_url_str = match CStr::from_ptr(network_url).to_str() {
            Ok(s) => s,
            Err(_) => return ERR_UTF8,
        };

        // Load the current config
        let mut agent_config = match AgentConfig::load(path_str) {
            Ok(config) => config,
            Err(_) => return ERR_IO,
        };

        // Parse the network URL
        let url = match Url::parse(network_url_str) {
            Ok(u) => u,
            Err(_) => return ERR_INVALID_URL,
        };

        // Check if network exists
        if !agent_config.networks.contains_key(&url) {
            return ERR_NETWORK_NOT_FOUND;
        }

        // Remove network from config
        agent_config.networks.remove(&url);

        // Save config to file
        if agent_config.save(path_str).is_err() {
            return ERR_IO;
        }

        0
    }
}

#[allow(clippy::not_unsafe_ptr_arg_deref)]
#[unsafe(no_mangle)]
pub extern "C" fn netsody_agent_config_networks(
    path: *const c_char,
    networks: *mut *mut NetworkInfo,
    count: *mut c_int,
) -> c_int {
    if path.is_null() || networks.is_null() || count.is_null() {
        return ERR_IO;
    }

    unsafe {
        // Create CString for the network URL
        let cs = CString::new(env!("DRASYL_NETWORK_URL")).unwrap();

        // Transfer ownership to NetworkInfo
        let url_ptr = cs.into_raw();

        // Create vector with the single network
        let mut vec: Vec<NetworkInfo> = Vec::with_capacity(1);
        vec.push(NetworkInfo {
            url: url_ptr,
            disabled: 0, // not disabled
        });

        // Convert to contiguous block and return
        let boxed: Box<[NetworkInfo]> = vec.into_boxed_slice();
        let len = boxed.len();
        let ptr = Box::into_raw(boxed) as *mut NetworkInfo;

        *networks = ptr;
        *count = len as c_int;

        0
    }
}

#[allow(clippy::not_unsafe_ptr_arg_deref)]
#[unsafe(no_mangle)]
pub extern "C" fn netsody_agent_network_url(
    networks: *const NetworkInfo,
    index: c_int,
) -> *const c_char {
    if networks.is_null() || index < 0 {
        return std::ptr::null();
    }

    unsafe {
        let network_info = networks.offset(index as isize);
        (*network_info).url
    }
}

#[allow(clippy::not_unsafe_ptr_arg_deref)]
#[unsafe(no_mangle)]
pub extern "C" fn netsody_agent_network_disabled(
    networks: *const NetworkInfo,
    index: c_int,
) -> c_int {
    if networks.is_null() || index < 0 {
        return -1; // Error indicator for null pointer or invalid index
    }

    unsafe {
        let network_info = networks.offset(index as isize);
        (*network_info).disabled
    }
}

#[allow(clippy::not_unsafe_ptr_arg_deref)]
#[unsafe(no_mangle)]
pub extern "C" fn netsody_agent_config_networks_free(networks: *mut NetworkInfo, count: c_int) {
    if networks.is_null() || count <= 0 {
        return;
    }

    unsafe {
        let networks_vec = Box::from_raw(std::slice::from_raw_parts_mut(networks, count as usize));
        drop(networks_vec);
    }
}

#[allow(clippy::not_unsafe_ptr_arg_deref)]
#[unsafe(no_mangle)]
pub extern "C" fn netsody_agent_config_network_enable(
    path: *const c_char,
    network_url: *const c_char,
) -> c_int {
    if path.is_null() || network_url.is_null() {
        return ERR_IO;
    }

    unsafe {
        let path_str = match CStr::from_ptr(path).to_str() {
            Ok(s) => s,
            Err(_) => return ERR_UTF8,
        };

        let network_url_str = match CStr::from_ptr(network_url).to_str() {
            Ok(s) => s,
            Err(_) => return ERR_UTF8,
        };

        let mut agent_config = match AgentConfig::load_or_generate(path_str) {
            Ok(config) => config,
            Err(_) => return ERR_IO,
        };

        let url = match url::Url::parse(network_url_str) {
            Ok(u) => u,
            Err(_) => return ERR_INVALID_URL,
        };

        if let Some(network) = agent_config.networks.get_mut(&url) {
            if !network.disabled {
                return ERR_NETWORK_ALREADY_ENABLED;
            }
            network.disabled = false;
        } else {
            return ERR_NETWORK_NOT_FOUND;
        }

        match agent_config.save(path_str) {
            Ok(_) => 0,
            Err(_) => ERR_IO,
        }
    }
}

#[allow(clippy::not_unsafe_ptr_arg_deref)]
#[unsafe(no_mangle)]
pub extern "C" fn netsody_agent_config_network_disable(
    path: *const c_char,
    network_url: *const c_char,
) -> c_int {
    if path.is_null() || network_url.is_null() {
        return ERR_IO;
    }

    unsafe {
        trace!("Extracting path string from pointer");
        let path_str = match CStr::from_ptr(path).to_str() {
            Ok(s) => s,
            Err(_) => {
                trace!("Failed to convert path to string, returning ERR_UTF8");
                return ERR_UTF8;
            }
        };

        trace!("Extracting network URL string from pointer");
        let network_url_str = match CStr::from_ptr(network_url).to_str() {
            Ok(s) => s,
            Err(_) => {
                trace!("Failed to convert network_url to string, returning ERR_UTF8");
                return ERR_UTF8;
            }
        };

        let mut agent_config = match AgentConfig::load_or_generate(path_str) {
            Ok(config) => config,
            Err(_) => return ERR_IO,
        };

        let url = match url::Url::parse(network_url_str) {
            Ok(u) => u,
            Err(_) => return ERR_INVALID_URL,
        };

        if let Some(network) = agent_config.networks.get_mut(&url) {
            if network.disabled {
                return ERR_NETWORK_ALREADY_DISABLED;
            }
            network.disabled = true;
        } else {
            return ERR_NETWORK_NOT_FOUND;
        }

        match agent_config.save(path_str) {
            Ok(_) => 0,
            Err(_) => ERR_IO,
        }
    }
}

//
// Agent
//

#[repr(C)]
pub struct AgentPtr(*mut c_void);

impl From<Agent> for AgentPtr {
    fn from(agent: Agent) -> Self {
        Self(Box::into_raw(Box::new(agent)) as *mut c_void)
    }
}

impl From<&mut AgentPtr> for &Agent {
    fn from(agent: &mut AgentPtr) -> Self {
        unsafe { &*(agent.0 as *const Agent) }
    }
}

impl Drop for AgentPtr {
    fn drop(&mut self) {
        unsafe {
            let agent = Box::from_raw(self.0 as *mut Agent);
            drop(agent);
        }
    }
}

#[repr(C)]
pub struct NetworkChange {
    pub ips: *const c_char,    // Comma-separated IPs, NULL if not available
    pub routes: *const c_char, // Comma-separated routes, NULL if not available
    #[cfg(feature = "dns")]
    pub dns_server: *const c_char, // DNS server, NULL if not available
}

#[allow(clippy::not_unsafe_ptr_arg_deref)]
#[unsafe(no_mangle)]
pub extern "C" fn netsody_agent_network_change_ips(change: *const NetworkChange) -> *const c_char {
    if change.is_null() {
        return std::ptr::null();
    }

    unsafe { (*change).ips }
}

#[allow(clippy::not_unsafe_ptr_arg_deref)]
#[unsafe(no_mangle)]
pub extern "C" fn netsody_agent_network_change_routes(
    change: *const NetworkChange,
) -> *const c_char {
    if change.is_null() {
        return std::ptr::null();
    }

    unsafe { (*change).routes }
}

#[cfg(feature = "dns")]
#[allow(clippy::not_unsafe_ptr_arg_deref)]
#[unsafe(no_mangle)]
pub extern "C" fn netsody_agent_network_change_dns_server(
    change: *const NetworkChange,
) -> *const c_char {
    if change.is_null() {
        return std::ptr::null();
    }

    unsafe { (*change).dns_server }
}

#[allow(clippy::not_unsafe_ptr_arg_deref)]
#[allow(unused_variables)]
#[unsafe(no_mangle)]
pub extern "C" fn netsody_agent_start(
    runtime: &mut RuntimePtr,
    config: &mut AgentConfigPtr,
    tun_device: &mut TunDevicePtr,
    networks_change_callback: extern "C" fn(change: *const NetworkChange),
    dns_servers: *const c_char,
    agent: *mut *mut AgentPtr,
) -> c_int {
    if agent.is_null() {
        return ERR_IO;
    }

    unsafe {
        // Extract the Runtime from the pointer
        let runtime: &Runtime = runtime.into();

        // Extract the AgentConfig from the pointer
        let agent_config: &AgentConfig = config.into();

        // Extract the TunDevice from the pointer
        #[cfg(any(target_os = "ios", target_os = "android"))]
        let tun_device: &Arc<TunDevice> = tun_device.into();

        match runtime.block_on(Agent::start(
            agent_config.clone(),
            "".to_string(),
            "".to_string(),
            PlatformDependent {
                #[cfg(any(target_os = "ios", target_os = "tvos", target_os = "android"))]
                tun_device: tun_device.clone(),
<<<<<<< HEAD
                #[cfg(any(target_os = "ios", target_os = "tvos", target_os = "android"))]
                network_listener: Box::new(move |change: agent::NetworkChange| {
=======
                #[cfg(any(target_os = "ios", target_os = "android"))]
                network_listener: Box::new(move |change: crate::agent::NetworkChange| {
>>>>>>> e1730f8e
                    // Convert Rust NetworkChange to C NetworkChange
                    // Use CString to ensure proper null-termination and lifetime
                    let ips_str = change
                        .ips
                        .map(|ips| {
                            let ips_string = ips
                                .iter()
                                .map(|ip| ip.to_string())
                                .collect::<Vec<String>>()
                                .join(",");

                            CString::new(ips_string).unwrap_or_default()
                        })
                        .unwrap_or_default();

                    // Convert routes to comma-separated string
                    let routes_str = change
                        .routes
                        .map(|routes| {
                            let routes_string = routes
                                .iter()
                                .map(|route| route.to_string())
                                .collect::<Vec<String>>()
                                .join(",");

                            CString::new(routes_string).unwrap_or_default()
                        })
                        .unwrap_or_default();

                    // Convert DNS server to string
                    #[cfg(feature = "dns")]
                    let dns_server_str = if let Some(dns_server) = change.dns_server {
                        CString::new(dns_server.to_string()).unwrap_or_default()
                    } else {
                        CString::default()
                    };

                    let c_change = NetworkChange {
                        ips: ips_str.as_ptr(),
                        routes: routes_str.as_ptr(),
                        #[cfg(feature = "dns")]
                        dns_server: dns_server_str.as_ptr(),
                    };

                    trace!(
                        "Calling network_change_callback with NetworkChange: ips='{}', routes='{}'",
                        ips_str.to_string_lossy(),
                        routes_str.to_string_lossy()
                    );
                    let _ = &(networks_change_callback)(&c_change);
                }),
                #[cfg(target_os = "android")]
                dns_servers: {
                    let dns_servers = if dns_servers.is_null() {
                        ""
                    } else {
                        match CStr::from_ptr(dns_servers).to_str() {
                            Ok(s) => s,
                            Err(_) => "",
                        }
                    };
                    dns_servers
                        .split(',')
                        .map(|s| s.trim())
                        .filter(|s| !s.is_empty())
                        .filter_map(|s| s.parse::<std::net::Ipv4Addr>().ok())
                        .collect()
                },
            },
        )) {
            Ok(my_agent) => {
                *agent = Box::into_raw(Box::new(my_agent.into()));
                0
            }
            Err(e) => e.into(),
        }
    }
}

#[unsafe(no_mangle)]
pub extern "C" fn netsody_agent_shutdown(runtime: &mut RuntimePtr, agent: &mut AgentPtr) -> c_int {
    let runtime: &Runtime = runtime.into();
    let agent: &Agent = agent.into();

    runtime.block_on(agent.shutdown());
    0
}

#[allow(clippy::not_unsafe_ptr_arg_deref)]
#[unsafe(no_mangle)]
pub extern "C" fn netsody_agent_free(agent: *mut AgentPtr) {
    if !agent.is_null() {
        unsafe {
            let agent_ptr = Box::from_raw(agent);
            drop(agent_ptr);
        }
    }
}

#[allow(clippy::not_unsafe_ptr_arg_deref)]
#[unsafe(no_mangle)]
pub extern "C" fn netsody_agent_tun_device_create(
    runtime: &mut RuntimePtr,
    fd: c_int,
    tun_device: *mut *mut TunDevicePtr,
) -> c_int {
    if tun_device.is_null() {
        return ERR_IO;
    }

    unsafe {
        let runtime: &Runtime = runtime.into();

        match runtime.block_on(async { TunDevice::from_fd(fd) }) {
            Ok(device) => {
                let tun_device_ptr = TunDevicePtr::from(Arc::new(device));
                *tun_device = Box::into_raw(Box::new(tun_device_ptr));
                0
            }
            Err(_) => {
                trace!("Failed to create TUN device from file descriptor {}", fd);
                ERR_IO
            }
        }
    }
}

#[allow(clippy::not_unsafe_ptr_arg_deref)]
#[unsafe(no_mangle)]
pub extern "C" fn netsody_agent_tun_device_free(tun_device: *mut TunDevicePtr) {
    if !tun_device.is_null() {
        unsafe {
            let tun_device_ptr = Box::from_raw(tun_device);
            drop(tun_device_ptr);
        }
    }
}<|MERGE_RESOLUTION|>--- conflicted
+++ resolved
@@ -239,8 +239,9 @@
                     config_url: network_url.to_string(),
                     disabled: false,
                     name: None,
-                    state: None,
-                    tun_state: None,
+                    status: Default::default(),
+                    desired_state: Default::default(),
+                    current_state: Default::default(),
                 });
                 networks
             },
@@ -674,7 +675,7 @@
         let agent_config: &AgentConfig = config.into();
 
         // Extract the TunDevice from the pointer
-        #[cfg(any(target_os = "ios", target_os = "android"))]
+        #[cfg(any(target_os = "ios", target_os = "tvos", target_os = "android"))]
         let tun_device: &Arc<TunDevice> = tun_device.into();
 
         match runtime.block_on(Agent::start(
@@ -684,13 +685,8 @@
             PlatformDependent {
                 #[cfg(any(target_os = "ios", target_os = "tvos", target_os = "android"))]
                 tun_device: tun_device.clone(),
-<<<<<<< HEAD
                 #[cfg(any(target_os = "ios", target_os = "tvos", target_os = "android"))]
-                network_listener: Box::new(move |change: agent::NetworkChange| {
-=======
-                #[cfg(any(target_os = "ios", target_os = "android"))]
                 network_listener: Box::new(move |change: crate::agent::NetworkChange| {
->>>>>>> e1730f8e
                     // Convert Rust NetworkChange to C NetworkChange
                     // Use CString to ensure proper null-termination and lifetime
                     let ips_str = change
