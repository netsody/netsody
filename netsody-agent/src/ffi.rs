--- conflicted
+++ resolved
@@ -77,13 +77,8 @@
 
     #[cfg(target_os = "tvos")]
     let subscriber = {
-<<<<<<< HEAD
-        use tracing_subscriber::layer::SubscriberExt;
-        use tracing_oslog::OsLogger;
-=======
         use tracing_oslog::OsLogger;
         use tracing_subscriber::layer::SubscriberExt;
->>>>>>> f8276d16
 
         tracing_subscriber::registry()
             .with(tracing_subscriber::filter::LevelFilter::TRACE)
