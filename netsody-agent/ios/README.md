--- conflicted
+++ resolved
@@ -1,6 +1,6 @@
-# Building drasyl-agent for iOS
+# Building netsody-agent for iOS
 
-This document describes how to build the `drasyl-agent` for the iOS platform.
+This document describes how to build the `netsody-agent` for the iOS platform.
 
 ## Prerequisites
 
@@ -11,24 +11,24 @@
 rustup target add aarch64-apple-ios-sim
 ```
 
-## Building DrasylAgent.xcframework
+## Building NetsodyAgent.xcframework
 
-The following command builds the `DrasylAgent.xcframework` which provides a unified binary for both iOS device and simulator architectures. This framework can be directly integrated into Xcode projects.
+The following command builds the `NetsodyAgent.xcframework` which provides a unified binary for both iOS device and simulator architectures. This framework can be directly integrated into Xcode projects.
 
 ```bash
-./drasyl-agent/build-ios.sh
+./netsody-agent/build-ios.sh
 ```
 
 ### Build Options
 
 - **Debug build (default):**
   ```bash
-  ./drasyl-agent/build-ios.sh
+  ./netsody-agent/build-ios.sh
   ```
 
 - **Release build:**
   ```bash
-  ./drasyl-agent/build-ios.sh --release
+  ./netsody-agent/build-ios.sh --release
   ```
 
 ## Experimental tvOS Support
@@ -42,9 +42,5 @@
 export DRASYL_POW="XXX"
 export DRASYL_NETWORK_URL="https://example.com/network.toml"
 
-<<<<<<< HEAD
-./drasyl-agent/build-ios.sh --tvos
-=======
 ./netsody-agent/build-ios.sh --tvos
->>>>>>> f8276d16
 ```
